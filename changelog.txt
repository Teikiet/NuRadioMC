Changelog - to keep track of all relevant changes

please update the categories "new features" and "bugfixes" before a pull request merge!


version 1.0.1 - ????/??/??

new features:
-Added new module called "beamFormingDirectionFitter" that fits direction through an interferometry method (dubbed beamForming)
-Added the internal clock parameter (time since last trigger with ms precision) to ARIANNA paremeters (key number 8)
<<<<<<< HEAD
-Updated documentation and made it deployable on github
=======
-Changed import "detector_sql" to "from NuRadioReco.detector import detector_sql" and .GetSec() to datetime.datetime.fromtimestamp(self.config_tree.TrigStartClock.GetCurrTime()) in the detector.py and readARIANNAdataCalin.py files respectively in order to make it python3 compatible.
>>>>>>> d50d5ed3

bugfixes:

version 1.0.0 - 2019/08/30 - first python 3 release<|MERGE_RESOLUTION|>--- conflicted
+++ resolved
@@ -8,12 +8,7 @@
 new features:
 -Added new module called "beamFormingDirectionFitter" that fits direction through an interferometry method (dubbed beamForming)
 -Added the internal clock parameter (time since last trigger with ms precision) to ARIANNA paremeters (key number 8)
-<<<<<<< HEAD
+-Changed import "detector_sql" to "from NuRadioReco.detector import detector_sql" and .GetSec() to datetime.datetime.fromtimestamp(self.config_tree.TrigStartClock.GetCurrTime()) in the detector.py and readARIANNAdataCalin.py files respectively in order to make it python3 compatible.
 -Updated documentation and made it deployable on github
-=======
--Changed import "detector_sql" to "from NuRadioReco.detector import detector_sql" and .GetSec() to datetime.datetime.fromtimestamp(self.config_tree.TrigStartClock.GetCurrTime()) in the detector.py and readARIANNAdataCalin.py files respectively in order to make it python3 compatible.
->>>>>>> d50d5ed3
-
-bugfixes:
 
 version 1.0.0 - 2019/08/30 - first python 3 release