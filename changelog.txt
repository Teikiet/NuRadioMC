--- conflicted
+++ resolved
@@ -13,11 +13,9 @@
 bug fixes:
 - Added if check in voltageToEfieldConverter.py under method get_array_of_channels() to see if sim station is initialized
 - trigger modules set the trigger time to 0 in case not trigger was recorded. This lead to problems, and wrong total trigger times, if multiple triggers were recorded. Now, no trigger time is set if not trigger was found.
-<<<<<<< HEAD
 - made detector_sys_uncertainties compatible with python3 and detector updates
-=======
 - Typo in antennapattern.py; processing antenna responses fails. replaces s_parameteres with s_parameters
->>>>>>> 2dd66fc1
+
 
 version 1.1.2 -
 
