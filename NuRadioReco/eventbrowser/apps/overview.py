from __future__ import absolute_import, division, print_function  # , unicode_literals
from dash.dependencies import Input, Output, State
import time
import dash
import radiotools.helper as hp
import dash_html_components as html
import dash_core_components as dcc
import plotly.graph_objs as go
import plotly
from plotly import tools
import json
from app import app
import dataprovider
from NuRadioReco.utilities import units
from NuRadioReco.framework.parameters import stationParameters as stnp
from NuRadioReco.framework.parameters import channelParameters as chp
from NuRadioReco.framework.parameters import electricFieldParameters as efp
from NuRadioReco.eventbrowser.apps.common import get_point_index
from NuRadioReco.eventbrowser.default_layout import default_layout
import numpy as np
import logging
logger = logging.getLogger('overview')

provider = dataprovider.DataProvider()


cr_xcorr_options = [
    {'label': 'maximum cr x-corr all channels', 'value': 'cr_max_xcorr'},
    {'label': 'maximum of avg cr x-corr in parallel cr channels', 'value': 'cr_avg_xcorr_parallel_crchannels'},
    {'label': 'maximum cr x-corr cr channels', 'value': 'cr_max_xcorr_crchannels'},
    {'label': 'average cr x-corr cr channels', 'value': 'cr_avg_xcorr_crchannels'},
]
nu_xcorr_options = [
    {'label': 'maximum nu x-corr all channels', 'value': 'nu_max_xcorr'},
    {'label': 'maximum of avg nu x-corr in parallel nu channels', 'value': 'nu_avg_xcorr_parallel_nuchannels'},
    {'label': 'maximum nu x-corr nu channels', 'value': 'nu_max_xcorr_nuchannels'},
    {'label': 'average nu x-corr nu channels', 'value': 'nu_avg_xcorr_nuchannels'}
]
    
layout = html.Div([
    html.Div([
        html.Div([
            html.Div('Station', className='panel-heading'),
            html.Div([
                dcc.RadioItems(
                    id='station-overview-rec-sim',
                    options=[
                        {'label': 'Reconstruction', 'value': 'rec'},
                        {'label': 'Simulation', 'value': 'sim'}
                    ],
                    value='rec'
                ),
                html.Div(id='station-overview-properties')
            ], className='panel-body')
        ], className='panel panel-default', style={'flex':'1'}),
        html.Div([
            html.Div('Channels', className='panel-heading'),
            html.Div([
                dcc.Dropdown(id='dropdown-overview-channels',
                    options=[],
                    multi=True,
                    value=[]
                ),
                html.Div(id='channel-overview-properties')
            ], className='panel-body')
        ], className='panel panel-default', style={'flex':'1'}),
        html.Div([
            html.Div('Electric Fields', className='panel-heading'),
            html.Div(id='efield-overview-properties')
        ], className='panel panel-default', style={'flex':'1'}),
        html.Div([
            html.Div('Triggers', className='panel-heading'),
            html.Div(id='trigger-overview-properties')
        ], className='panel panel-default', style={'flex': '1'})
    ], style={'display': 'flex', 'margin': '20px 0'}),
    html.Div([
        html.Div('Correlations', className='panel-heading'),
        html.Div([
            html.Div([
                html.Div([
                    dcc.RadioItems(
                        id='xcorrelation-event-type',
                        options=[
                            {'label': 'Neutrino', 'value': 'nu'},
                            {'label': 'Cosmic Ray', 'value': 'cr'}
                        ],
                        value='nu'
                    )
                ], style={'flex': 'none', 'padding-right': '20px'}),
                html.Div([
                    dcc.Dropdown(
                        id='cr-xcorrelation-dropdown',
                        options=[]
                    )
                ], style={'flex': '1'})
            ], style={'display': 'flex'}),
            html.Div([
                html.Div([
                    dcc.Graph(id='cr-xcorrelation'),
                ], style={'flex': '1'}),
                html.Div([
                    dcc.Graph(id='cr-xcorrelation-amplitude'),
                ], style={'flex': '1'})
            ], style={'display': 'flex'})
        ], className='panel-body')
    ], className = 'panel panel-default'),
    html.Div([
        html.Div('Template Time Fit', className='panel-heading'),
        html.Div([
            html.Div(id='trigger', style={'display': 'none'},
                     children=json.dumps(None)),
            html.Div([
                html.Div([
                    html.H5("template time fit")
                ], className="six columns"),
                html.Div([
                    html.H5("cross correlation fitter"),
                    dcc.Graph(id='skyplot-xcorr')
                ], className="six columns")
            ], className='row'),
            html.Div(id='output')
        ], className='panel-body')
    ], className='panel panel-default')
])


def get_properties_divs(obj, props_dic):
    props = []
    for display_prop in props_dic:
        if obj.has_parameter(display_prop['param']):
            if type(obj.get_parameter(display_prop['param'])) is dict:
                dict_entries = []
                dic = obj.get_parameter(display_prop['param'])
                for key in dic:
                    dict_entries.append(
                        html.Div([
                            html.Div(key, className='custom-table-td'),
                            html.Div('{:.2f}'.format(dic[key]), className='custom-table-td custom-table-td-last')
                        ], className='custom-table-row')
                    )
                prop = html.Div(dict_entries, className='custom-table-td')
            else:
                if display_prop['unit'] is not None:
                    v = obj.get_parameter(display_prop['param'])/display_prop['unit']
                else:
                    v = obj.get_parameter(display_prop['param'])
                if isinstance(v,float) or isinstance(v, int):
                    prop = html.Div('{:.2f}'.format(v), className='custom-table-td custom-table-td-last')
                else:
                    prop = html.Div('{}'.format(v), className='custom-table-td custom-table-td-last')
            props.append(html.Div([
                html.Div(display_prop['label'], className='custom-table-td'),
                prop
            ], className='custom-table-row'))
    return props

@app.callback(Output('cr-xcorrelation-dropdown', 'options'),
            [Input('xcorrelation-event-type', 'value')])
def set_xcorrelation_options(event_type):
    if event_type == 'nu':
        return nu_xcorr_options
    else:
        return cr_xcorr_options


station_properties_for_overview = [
    {
        'label': 'Zenith [deg]',
        'param': stnp.zenith,
        'unit': units.deg
    },{
        'label': 'Azimuth [deg]',
        'param': stnp.azimuth,
        'unit': units.deg
    },{
        'label': 'Neutrino Energy [eV]',
        'param': stnp.nu_energy,
        'unit': units.eV
    },{
        'label': 'Cosmic Ray Energy [eV]',
        'param': stnp.cr_energy,
        'unit': units.eV
    }
]
@app.callback(Output('station-overview-properties', 'children'),
                [Input('filename', 'value'),
                Input('event-counter-slider', 'value'),
                Input('station-id-dropdown', 'value'),
                Input('station-overview-rec-sim', 'value')],
                [State('user_id', 'children')])
def station_overview_properties(filename, evt_counter, station_id, rec_or_sim, juser_id):
    if filename is None or station_id is None:
        return ''
    user_id = json.loads(juser_id)
    ariio = provider.get_arianna_io(user_id, filename)
    evt = ariio.get_event_i(evt_counter)
    station = evt.get_station(station_id)
    if station is None:
        return []
    if rec_or_sim == 'rec':
        prop_station = station
    else:
        if station.get_sim_station() is None:
            return []
        else:
            prop_station = station.get_sim_station()
    if prop_station.is_neutrino():
        event_type = 'Neutrino'
    elif prop_station.is_cosmic_ray():
        event_type = 'Cosmic Ray'
    else:
        event_type = 'Unknown'
    reply = []
    reply.append(
        html.Div([
            html.Div('Event Type:', className='custom-table-td'),
            html.Div(str(event_type), className='custom-table-td custom-table-td-last')
        ], className='custom-table-row')
    )
    props = get_properties_divs(prop_station, station_properties_for_overview)
    for prop in props:
        reply.append(prop)
    return reply


@app.callback(Output('dropdown-overview-channels', 'options'),
                [Input('filename', 'value'),
                Input('event-counter-slider', 'value'),
                Input('station-id-dropdown', 'value'),
                Input('station-overview-rec-sim', 'value')],
                [State('user_id', 'children')])
def dropdown_overview_channels(filename, evt_counter, station_id, rec_or_sim, juser_id):
    if filename is None or station_id is None:
        return ''
    user_id = json.loads(juser_id)
    ariio = provider.get_arianna_io(user_id, filename)
    evt = ariio.get_event_i(evt_counter)
    station = evt.get_station(station_id)
    if station is None:
        return []
    options = []
    for channel in station.iter_channels():
        options.append({
            'label': 'Ch. {}'.format(channel.get_id()),
            'value': channel.get_id()
        })
    return options

channel_properties_for_overview = [
    {
        'label': 'Signal to Noise ratio',
        'param': chp.SNR,
        'unit': None
    },{
        'label': 'Max. amplitude [microVolt]',
        'param': chp.maximum_amplitude,
        'unit': units.microvolt
    },{
        'label': 'Max. of Hilbert envelope [microVolt]',
        'param': chp.maximum_amplitude_envelope,
        'unit': units.microvolt
    },{
        'label': 'Cosmic Ray Template Correlations',
        'param': chp.cr_xcorrelations,
        'unit': None
    },{
        'label': 'Neutrino Template Correlations',
        'param': chp.nu_xcorrelations,
        'unit': None
    }
]

@app.callback(Output('channel-overview-properties', 'children'),
                [Input('filename', 'value'),
                Input('event-counter-slider', 'value'),
                Input('station-id-dropdown', 'value'),
                Input('dropdown-overview-channels', 'value')],
                [State('user_id', 'children')])
def channel_overview_properties(filename, evt_counter, station_id, selected_channels, juser_id):
    if filename is None or station_id is None:
        return ''
    user_id = json.loads(juser_id)
    ariio = provider.get_arianna_io(user_id, filename)
    evt = ariio.get_event_i(evt_counter)
    station = evt.get_station(station_id)
    if station is None:
        return []
    reply = []
    for channel_id in selected_channels:
        channel = station.get_channel(channel_id)
        props = get_properties_divs(channel, channel_properties_for_overview)
        
        reply.append(
            html.Div([
            html.Div([
                html.Div('Channel {}'.format(channel.get_id()), className='custom-table-th')
            ],className='custom-table-row'),
            html.Div(props)
        ]))
    return reply

efield_properties_for_overview = [
    {
        'label': 'Ray Path Type',
        'param': efp.ray_path_type,
        'unit': None
    },{
        'label': 'Zenith [deg]',
        'param': efp.zenith,
        'unit': units.deg
    },{
        'label': 'Azimuth [deg]',
        'param': efp.azimuth,
        'unit': units.deg
    },{
        'label': 'spectrum Slope',
        'param': efp.cr_spectrum_slope,
        'unit': None
    },{
        'label': 'Energy Fluence [eV]',
        'param': efp.signal_energy_fluence,
        'unit': units.eV
    },{
        'label': 'Polarization Angle [deg]',
        'param': efp.polarization_angle,
        'unit': units.deg
    },{
        'label': 'Expected Polarization Angle [deg]',
        'param': efp.polarization_angle_expectation,
        'unit': units.deg
    }
]

@app.callback(Output('efield-overview-properties', 'children'),
                [Input('filename', 'value'),
                Input('event-counter-slider', 'value'),
                Input('station-id-dropdown', 'value')],
                [State('user_id', 'children')])
def channel_overview_properties(filename, evt_counter, station_id, juser_id):
    if filename is None or station_id is None:
        return ''
    user_id = json.loads(juser_id)
    ariio = provider.get_arianna_io(user_id, filename)
    evt = ariio.get_event_i(evt_counter)
    station = evt.get_station(station_id)
    if station is None:
        return []
    reply = []
    for electric_field in station.get_electric_fields():
        props = get_properties_divs(electric_field, efield_properties_for_overview)
        reply.append(html.Div([
            html.Div('Channels', className='custom-table-td'),
            html.Div('{}'.format(electric_field.get_channel_ids()), className='custom-table-td custom-table-td-last')
        ], className='custom-table-row'))
        reply.append(html.Div(props, style={'margin': '0 0 30px'}))
    return reply
    

@app.callback(Output('trigger-overview-properties', 'children'),
                [Input('filename', 'value'),
                Input('event-counter-slider', 'value'),
                Input('station-id-dropdown', 'value')],
                [State('user_id', 'children')])
def trigger_overview_properties(filename, evt_counter, station_id, juser_id):
    if filename is None or station_id is None:
        return ''
    user_id = json.loads(juser_id)
    ariio = provider.get_arianna_io(user_id, filename)
    evt = ariio.get_event_i(evt_counter)
    station = evt.get_station(station_id)
    if station is None:
        return []
    reply = []
    for trigger_name in station.get_triggers():
        props = [
        html.Div([
            html.Div('{}'.format(trigger_name), className='custom-table-th')
        ], className='custom-table-row')
        ]
        trigger = station.get_trigger(trigger_name)
        for setting_name in trigger.get_trigger_settings():
            props.append(
                html.Div([
                    html.Div('{}'.format(setting_name), className='custom-table-td'),
                    html.Div('{}'.format(trigger.get_trigger_settings()[setting_name]), className='custom-table-td custom-table-td-last')
                ], className='custom-table-row')
            )
        reply.append(html.Div(props))
    return reply


@app.callback(Output('cr-xcorrelation', 'figure'),
              [Input('cr-xcorrelation-dropdown', 'value'),
               Input('filename', 'value'),
               Input('event-ids', 'children'),
               Input('station-id-dropdown', 'value'),
               Input('xcorrelation-event-type', 'value')],
              [State('user_id', 'children')])
def plot_cr_xcorr(xcorr_type, filename, jcurrent_selection, station_id, event_type, juser_id):
    if filename is None or station_id is None or xcorr_type is None:
        return {}
    user_id = json.loads(juser_id)
    ariio = provider.get_arianna_io(user_id, filename)
    fig = tools.make_subplots(rows=1, cols=1)
    keys = ariio.get_header()[station_id].keys()
    if event_type == 'nu':
        if not stnp.nu_xcorrelations in keys:
            return {}
        xcorrs = ariio.get_header()[station_id][stnp.nu_xcorrelations]
    else:
        if not stnp.cr_xcorrelations in keys:
            return {}
        xcorrs = ariio.get_header()[station_id][stnp.cr_xcorrelations]
    if stnp.station_time in keys:
        fig.append_trace(go.Scatter(
            x=ariio.get_header()[station_id][stnp.station_time],
            y=[xcorrs[i][xcorr_type] for i in range(len(xcorrs))],
            text=[str(x) for x in ariio.get_event_ids()],
            customdata=[x for x in range(ariio.get_n_events())],
            mode='markers',
            opacity=1
        ),1,1)
    else:
        return {}
    current_selection = json.loads(jcurrent_selection)
    if current_selection != []:
        for trace in traces:
            trace['selectedpoints'] = current_selection
    fig['layout'].update(default_layout)
    fig['layout']['yaxis'].update({'title': xcorr_type, 'range': [0, 1]})
    fig['layout']['hovermode'] = 'closest'
    return fig


@app.callback(Output('cr-xcorrelation-amplitude', 'figure'),
              [Input('cr-xcorrelation-dropdown', 'value'),
               Input('filename', 'value'),
               Input('event-ids', 'children'),
               Input('xcorrelation-event-type', 'value'),
               Input('station-id-dropdown', 'value')],
              [State('user_id', 'children')])
def plot_cr_xcorr_amplitude(xcorr_type, filename, jcurrent_selection, event_type, station_id, juser_id):
    if filename is None or station_id is None or xcorr_type is None:
        return {}
    user_id = json.loads(juser_id)
    ariio = provider.get_arianna_io(user_id, filename)
    fig = tools.make_subplots(rows=1, cols=1)
    keys = ariio.get_header()[station_id].keys()
    if event_type == 'nu':
        if not stnp.nu_xcorrelations in keys:
            return {}
        xcorrs = ariio.get_header()[station_id][stnp.nu_xcorrelations]
    else:
        if not stnp.cr_xcorrelations in keys:
            return {}
        xcorrs = ariio.get_header()[station_id][stnp.cr_xcorrelations]
    if stnp.channels_max_amplitude in keys:
        fig.append_trace(go.Scatter(
            x=ariio.get_header()[station_id][stnp.channels_max_amplitude] / units.mV,
            y=[xcorrs[i][xcorr_type] for i in range(len(xcorrs))],
            text=[str(x) for x in ariio.get_event_ids()],
            customdata=[x for x in range(ariio.get_n_events())],
            mode='markers',
            opacity=1
        ),1,1)
    else:
        return {}
    # update with current selection
    current_selection = json.loads(jcurrent_selection)
    if current_selection != []:
        for trace in traces:
            trace['selectedpoints'] = current_selection
<<<<<<< HEAD
    fig['layout'].update(default_layout)
    fig['layout']['xaxis'].update({'type': 'log', 'title': 'maximum amplitude [mV]'})
    fig['layout']['yaxis'].update({'title': xcorr_type, 'range': [0, 1]})
    fig['layout']['hovermode'] = 'closest'
    return fig

@app.callback(Output('cr-xcorrelation-amplitude-point-click', 'children'),
                [Input('cr-xcorrelation-amplitude', 'clickData')])
def handle_cr_xcorrelation_amplitude_point_click(click_data):
    if click_data is None:
        return json.dumps(None)
    event_i = click_data['points'][0]['customdata']
    return json.dumps({
        'event_i': event_i,
        'time': time.time()
    })
=======

    return {
        'data': traces,
        'layout': go.Layout(
            xaxis={'type': 'log', 'title': 'maximum amplitude [mV]'},
            yaxis={'title': xcorr_type, 'range': [0, 1]},
            hovermode='closest'
        )
    }
>>>>>>> a5c0a0d8
<|MERGE_RESOLUTION|>--- conflicted
+++ resolved
@@ -470,31 +470,8 @@
     if current_selection != []:
         for trace in traces:
             trace['selectedpoints'] = current_selection
-<<<<<<< HEAD
     fig['layout'].update(default_layout)
     fig['layout']['xaxis'].update({'type': 'log', 'title': 'maximum amplitude [mV]'})
     fig['layout']['yaxis'].update({'title': xcorr_type, 'range': [0, 1]})
     fig['layout']['hovermode'] = 'closest'
     return fig
-
-@app.callback(Output('cr-xcorrelation-amplitude-point-click', 'children'),
-                [Input('cr-xcorrelation-amplitude', 'clickData')])
-def handle_cr_xcorrelation_amplitude_point_click(click_data):
-    if click_data is None:
-        return json.dumps(None)
-    event_i = click_data['points'][0]['customdata']
-    return json.dumps({
-        'event_i': event_i,
-        'time': time.time()
-    })
-=======
-
-    return {
-        'data': traces,
-        'layout': go.Layout(
-            xaxis={'type': 'log', 'title': 'maximum amplitude [mV]'},
-            yaxis={'title': xcorr_type, 'range': [0, 1]},
-            hovermode='closest'
-        )
-    }
->>>>>>> a5c0a0d8
