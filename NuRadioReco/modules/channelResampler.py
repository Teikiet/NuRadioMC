from NuRadioReco.modules.base.module import register_run
import logging


class channelResampler:
    """
    Resamples the trace to a new sampling rate.
    """

    def __init__(self):
        self.logger = logging.getLogger('NuRadioReco.channelResampler')
        self.__debug = None
        self.__max_upsampling_factor = None
        self.begin()

    def begin(self, debug=False, log_level=logging.WARNING):
        self.__max_upsampling_factor = 5000
        self.__debug = debug
        self.logger.setLevel(log_level)

        """
        Begin the channelResampler

        Parameters
        ---------

        __debug: bool
            Debug switch

        """

    @register_run()
    def run(self, evt, station, det, sampling_rate):
        """
        Run the channelResampler

        Parameters
        ---------

        evt, station, det
            Event, Station, Detector
        sampling_rate: float
            In units 1/time provides the desired sampling rate of the data.

        """
<<<<<<< HEAD
        print('running channel resampler')
=======
        is_sim_station = isinstance(station, NuRadioReco.framework.sim_station.SimStation)
        if is_sim_station:  # sim_stations are structured differently
            orig_binning = 1. / station.get_channel(det.get_channel_ids(station.get_id())[0])[0].get_sampling_rate()  # assume that all channels have the same sampling rate
        else:
            orig_binning = 1. / station.get_channel(det.get_channel_ids(station.get_id())[0]).get_sampling_rate()
        target_binning = 1. / sampling_rate
        resampling_factor = fractions.Fraction(Decimal(orig_binning / target_binning)).limit_denominator(self.__max_upsampling_factor)
        if resampling_factor == self.__max_upsampling_factor:
            self.logger.warning("Safeguard caught, max upsampling {} factor reached.".format(self.__max_upsampling_factor))
        self.logger.debug("resampling channel trace by {}. Original binning is {:.3g} ns, target binning is {:.3g} ns".format(resampling_factor,
                                                                                                                              orig_binning / units.ns,
                                                                                                                              target_binning / units.ns))
>>>>>>> 35bdea58
        for channel in station.iter_channels():
            channel.resample(sampling_rate)

    def end(self):
        pass<|MERGE_RESOLUTION|>--- conflicted
+++ resolved
@@ -43,22 +43,6 @@
             In units 1/time provides the desired sampling rate of the data.
 
         """
-<<<<<<< HEAD
-        print('running channel resampler')
-=======
-        is_sim_station = isinstance(station, NuRadioReco.framework.sim_station.SimStation)
-        if is_sim_station:  # sim_stations are structured differently
-            orig_binning = 1. / station.get_channel(det.get_channel_ids(station.get_id())[0])[0].get_sampling_rate()  # assume that all channels have the same sampling rate
-        else:
-            orig_binning = 1. / station.get_channel(det.get_channel_ids(station.get_id())[0]).get_sampling_rate()
-        target_binning = 1. / sampling_rate
-        resampling_factor = fractions.Fraction(Decimal(orig_binning / target_binning)).limit_denominator(self.__max_upsampling_factor)
-        if resampling_factor == self.__max_upsampling_factor:
-            self.logger.warning("Safeguard caught, max upsampling {} factor reached.".format(self.__max_upsampling_factor))
-        self.logger.debug("resampling channel trace by {}. Original binning is {:.3g} ns, target binning is {:.3g} ns".format(resampling_factor,
-                                                                                                                              orig_binning / units.ns,
-                                                                                                                              target_binning / units.ns))
->>>>>>> 35bdea58
         for channel in station.iter_channels():
             channel.resample(sampling_rate)
 
