--- conflicted
+++ resolved
@@ -1,13 +1,5 @@
 from __future__ import absolute_import, division, print_function, unicode_literals
-<<<<<<< HEAD
 import pickle
-=======
-from NuRadioReco.modules.base.module import register_run
-try:
-    import cPickle as pickle
-except ImportError:
-    import pickle
->>>>>>> a0a08cf1
 from NuRadioReco.modules.io.NuRadioRecoio import VERSION, VERSION_MINOR
 import logging
 import datetime
@@ -64,12 +56,8 @@
         self.__stored_channels = []
         self.__header_written = False   #Remember if we still have to write the current file header
 
-<<<<<<< HEAD
+    @register_run()
     def run(self, evt, det = None, mode='full'):
-=======
-    @register_run()
-    def run(self, evt, mode='full'):
->>>>>>> a0a08cf1
         """
         writes NuRadioReco event into a file
 
