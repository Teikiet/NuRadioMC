--- conflicted
+++ resolved
@@ -19,12 +19,7 @@
         NuRadioReco.framework.base_station.BaseStation.__init__(self, station_id)
         self.__magnetic_field_vector = None
         self.__simulation_weight = None
-<<<<<<< HEAD
-        if(trace is not None and sampling_rate is not None):
-            self.set_electric_fields(trace, sampling_rate)
         self.__channels = collections.OrderedDict()
-=======
->>>>>>> bee2fb48
 
     def get_magnetic_field_vector(self):
         return self.__magnetic_field_vector
@@ -73,12 +68,8 @@
         data = pickle.loads(data_pkl)
         NuRadioReco.framework.base_station.BaseStation.deserialize(self, data['base_station'])
         self.__magnetic_field_vector = data['__magnetic_field_vector']
-<<<<<<< HEAD
         self.__simulation_weight = data['__simulation_weight']
         for channel_pkl in data['channels']:
             channel = NuRadioReco.framework.sim_channel.SimChannel(0, 0, 0)
             channel.deserialize(channel_pkl)
-            self.add_channel(channel)
-=======
-        self.__simulation_weight = data['__simulation_weight']
->>>>>>> bee2fb48
+            self.add_channel(channel)