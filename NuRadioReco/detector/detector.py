--- conflicted
+++ resolved
@@ -10,12 +10,9 @@
 from datetime import datetime
 from tinydb_serialization import Serializer
 import six  # # used for compatibility between py2 and py3
-<<<<<<< HEAD
-
-=======
 import warnings
 from astropy.utils.exceptions import ErfaWarning
->>>>>>> c60afd82
+
 logger = logging.getLogger('NuRadioReco.detector')
 
 
