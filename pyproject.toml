[build-system]
requires = ["poetry-core>=1.0.0"]
build-backend = "poetry.core.masonry.api"

[tool.poetry]
name = "NuRadioMC"
<<<<<<< HEAD
version = "2.1.2-beta"
=======
version = "2.1.2"
>>>>>>> 9d8e88b6
authors = ["Christian Glaser et al."]
homepage = "https://github.com/nu-radio/NuRadioMC"
documentation = "https://nu-radio.github.io/NuRadioMC/main.html"
license = "GPL-3.0-or-later"
packages = [
    {include = "NuRadioMC"},
    {include = "NuRadioReco"}
]
readme = "README.md"
include = ["changelog.txt"]
description = "A Monte Carlo simulation package for radio neutrino detectors and reconstruction framework for radio detectors of high-energy neutrinos and cosmic-rays."
# classifiers = ["License :: OSI Approved :: GNU General Public License v3 or later (GPLv3+)"]

[tool.poetry.dependencies]
numpy = "*"
scipy = "*"
tinydb = ">=4.1.1"
tinydb-serialization = ">=2.1"
aenum = "*"
astropy = "*"
radiotools = ">=0.2"
cython = "*"
dash = ">=2.0"
future = "*"
h5py = "*"
peakutils = "*"
pymongo = "*"
pyyaml = "*"
awkward = "*"
python = "^3.6"
matplotlib = "*"
requests = "*"
toml = ">=0.10.2"
uproot = "4.1.1"
importlib-metadata = {version = ">=4.8.1", python = "<3.8"}
numba = "*"

[tool.poetry.dev-dependencies]
Sphinx = "*"
sphinx-rtd-theme = "*"
numpydoc = "*"
proposal = "6.1.6"
pygdsm = {git = "https://github.com/telegraphic/pygdsm"}
nifty5 = {git = "https://gitlab.mpcdf.mpg.de/ift/nifty.git", branch="NIFTy_5"}
pypocketfft = {git = "https://gitlab.mpcdf.mpg.de/mtr/pypocketfft"}

[tool.poetry.extras]
documentation = ["Sphinx", "sphinx-rtd-theme", "numpydoc"]
proposal = ["proposal"]
galacticnoise = ['pygdsm']
ift_reco = ['nifty5', 'pypocketfft']<|MERGE_RESOLUTION|>--- conflicted
+++ resolved
@@ -4,11 +4,7 @@
 
 [tool.poetry]
 name = "NuRadioMC"
-<<<<<<< HEAD
-version = "2.1.2-beta"
-=======
 version = "2.1.2"
->>>>>>> 9d8e88b6
 authors = ["Christian Glaser et al."]
 homepage = "https://github.com/nu-radio/NuRadioMC"
 documentation = "https://nu-radio.github.io/NuRadioMC/main.html"
