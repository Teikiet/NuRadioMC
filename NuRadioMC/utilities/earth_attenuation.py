--- conflicted
+++ resolved
@@ -6,19 +6,10 @@
 logger = logging.getLogger("utilities.earth_attenuation")
 
 AMU = 1.66e-27 * units.kg
-<<<<<<< HEAD
-R_EARTH = 6.378140e6 * units.m
-densities = np.array([14000.0, 3400.0, 2900.0]) * units.kg / units.m ** 3  # inner layer, middle layer, outer layer
-radii = np.array([3.46e6 * units.m, R_EARTH - 4.0e4 * units.m, R_EARTH])  # average radii of boundaries between earth layers
-
-
-def get_weight(theta_nu, pnu, flavors, mode='simple', cross_section_type='ghandi'):
-=======
 
 
 def get_weight(theta_nu, pnu, flavors, mode='simple', cross_section_type='ctw',
                vertex_position=None):
->>>>>>> 2c1d6b40
     """
     calculates neutrino weight due to Earth absorption for different models
 
@@ -40,10 +31,6 @@
     """
     if(mode == 'simple'):
         return get_simple_weight(theta_nu, pnu, cross_section_type=cross_section_type)
-<<<<<<< HEAD
-    elif (mode == "core_mantle_crust"):
-        return get_core_mantle_crust_weight(theta_nu, pnu, flavors, cross_section_type=cross_section_type)
-=======
     elif (mode == "core_mantle_crust_simple"):
         return get_core_mantle_crust_weight(theta_nu, pnu, flavors, cross_section_type=cross_section_type)
     elif (mode == "core_mantle_crust"):
@@ -60,7 +47,6 @@
         L_int = cross_sections.get_interaction_length(pnu, density=1., flavor=flavors, inttype='total',
                                                       cross_section_type=cross_section_type)
         return np.exp(-slant_depth / L_int)
->>>>>>> 2c1d6b40
     elif (mode == "None"):
         return 1.
     else:
@@ -68,11 +54,7 @@
         raise NotImplementedError
 
 
-<<<<<<< HEAD
-def get_simple_weight(theta_nu, pnu, cross_section_type='ghandi'):
-=======
 def get_simple_weight(theta_nu, pnu, cross_section_type='ctw'):
->>>>>>> 2c1d6b40
     """
     calculates neutrino weight due to Earth absorption, i.e. probability of the
     neutrino to reach the detector
@@ -116,12 +98,9 @@
     flavors: float or array of floats
         the flavor of the neutrino
     """
-<<<<<<< HEAD
-=======
     R_EARTH = 6.378140e6 * units.m
     densities = np.array([14000.0, 3400.0, 2900.0]) * units.kg / units.m ** 3  # inner layer, middle layer, outer layer
     radii = np.array([3.46e6 * units.m, R_EARTH - 4.0e4 * units.m, R_EARTH])  # average radii of boundaries between earth layers
->>>>>>> 2c1d6b40
     sigma = cross_sections.get_nu_cross_section(pnu, flavors, cross_section_type=cross_section_type)
     if(theta_nu <= 0.5 * np.pi):  # coming from above
         return np.ones_like(theta_nu)
