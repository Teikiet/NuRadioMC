--- conflicted
+++ resolved
@@ -47,11 +47,8 @@
         * Alvarez2000: parameterization based on ZHS mainly based on J. Alvarez-Muniz, R. A. V ́azquez, and E. Zas, Calculation methods for radio pulses from high energyshowers, Physical Review D62 (2000) https://doi.org/10.1103/PhysRevD.84.103003
         * Alvarez2009: parameterization based on ZHS from J. Alvarez-Muniz, W. R. Carvalho, M. Tueros, and E. Zas, Coherent cherenkov radio pulses fromhadronic showers up to EeV energies, Astroparticle Physics 35 (2012), no. 6 287 – 299 and J. Alvarez-Muniz, C. James, R. Protheroe, and E. Zas, Thinned simulations of extremely energeticshowers in dense media for radio applications, Astroparticle Physics 32 (2009), no. 2 100 – 111
         * HCRB2017: analytic model from J. Hanson, A. Connolly Astroparticle Physics 91 (2017) 75-89
-<<<<<<< HEAD
-        * ARZ2019 semi MC time domain model
-=======
         * ARZ2019 semi MC time domain model from Alvarez-Muñiz, J., Romero-Wolf, A., & Zas, E. (2011). Practical and accurate calculations of Askaryan radiation. Physical Review D - Particles, Fields, Gravitation and Cosmology, 84(10). https://doi.org/10.1103/PhysRevD.84.103003
->>>>>>> e74a81db
+
     interp_factor: float or None
         controls the interpolation of the charge-excess profiles in the ARZ model
     interp_Factor2: float or None
@@ -69,11 +66,7 @@
     if model in par.get_parametrizations():
         return par.get_time_trace(energy, theta, N, dt, shower_type, n_index, R, model)
     elif(model == 'HCRB2017'):
-<<<<<<< HEAD
-        from NuRadioMC.SignalGen.RalstonBuniy import askaryan_module
-=======
         from NuRadioMC.SignalGen import HCRB2017
->>>>>>> e74a81db
         is_em_shower = None
         if(shower_type == "HAD"):
             is_em_shower = False
