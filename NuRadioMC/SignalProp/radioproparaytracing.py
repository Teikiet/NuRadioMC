--- conflicted
+++ resolved
@@ -56,10 +56,12 @@
             signal attenuation model
         log_level: logging object
             specify the log level of the ray tracing class
+
             * logging.ERROR
             * logging.WARNING
             * logging.INFO
             * logging.DEBUG
+
             default is WARNING
         n_frequencies_integration: int
             the number of frequencies for which the frequency dependent attenuation
@@ -121,50 +123,8 @@
         x2: 3dim np.array
             stop point of the ray
         """
-<<<<<<< HEAD
         super().set_start_and_end_point(x1, x2)
         self.set_iterative_step_sizes(step_sizes=self._step_sizes) #if auto is on this set the automated step size, otherwise nothing happens
-=======
-        self.reset_solutions()
-        self.__x1 = np.array(x1, dtype =np.float)
-        self.__x2 = np.array(x2, dtype = np.float)
-        self.set_iterative_step_sizes(step_sizes=self.__step_sizes) #if auto is on this set the automated step size, otherwise nothing happens
-        if (self.__n_reflections):
-            if (x1[2] < self.__medium.reflection or x2[2] < self.__medium.reflection):
-                self.__logger.error("start or stop point is below the reflective layer at {:.1f}m".format(
-                    self.__medium.reflection / units.m))
-                raise AttributeError("start or stop point is below the reflective layer at {:.1f}m".format(
-                    self.__medium.reflection / units.m))
-        
-    def use_optional_function(self, function_name, *args, **kwargs):
-        """
-        Use optional function which may be different for each ray tracer. 
-        If the name of the function is not present for the ray tracer this function does nothing.
-
-        Parameters
-        ----------
-        function_name: string
-                       name of the function to use
-        *args: type of the argument required by function
-               all the neseccary arguments for the function separated by a comma
-        **kwargs: type of keyword argument of function
-                  all all the neseccary keyword arguments for the function in the
-                  form of key=argument and separated by a comma
-
-        Examples
-        --------
-        
-        .. code-block::
-        
-            use_optional_function('set_shower_axis',np.array([0,0,1]))
-            use_optional_function('set_iterative_sphere_sizes',sphere_sizes=np.aray([3,1,.5]))
-        
-        """
-        if not hasattr(self,function_name):
-            pass
-        else:
-            getattr(self,function_name)(*args,**kwargs)
->>>>>>> 14b47e2b
 
     def set_shower_axis(self, shower_axis):
         """
@@ -173,7 +133,7 @@
         Parameters
         ----------
         shower_axis: np.array of shape (3,), default unit
-                     the direction of the shower in cartesian coordinates
+            the direction of the shower in cartesian coordinates
         """ 
         self._shower_axis = shower_axis / np.linalg.norm(shower_axis)
 
@@ -184,8 +144,8 @@
         Parameters
         ----------
         sphere_sizes: np.array of size (n,), default unit
-                      the sphere size used by the iterative ray tracer
-                      iteration from big to small observer around channel
+            the sphere size used by the iterative ray tracer
+            iteration from big to small observer around channel
         """
         if (sphere_sizes.ndim == 1):
             self._sphere_sizes = sphere_sizes
@@ -200,14 +160,14 @@
         Parameters
         ----------
         sphere_sizes: np.array of size (n,), default unit
-                      the sphere size used by the iterative ray tracer
-                      iteration from big to small observer around channel
+            the sphere size used by the iterative ray tracer
+            iteration from big to small observer around channel
         step_sizes: np.array size (n,), default unit
-                    the step size for theta used by the iterative ray tracer
-                    corresponding to the sphere size, should have same lenght as _sphere_sizes
+            the step size for theta used by the iterative ray tracer
+            corresponding to the sphere size, should have same lenght as _sphere_sizes
         auto_step:  boolean
-                    defines whether or not an automatic step_size should be calculated for each
-                    sphere_size depending on the horizontal distance of the event
+            defines whether or not an automatic step_size should be calculated for each
+            sphere_size depending on the horizontal distance of the event
         """         
         if self._auto_step:
             if (self._X1 != None) and (self._X2 != None):
@@ -535,7 +495,7 @@
         Returns
         -------
         solution_type: int
-                       integer corresponding to the types in the dictionary solution_types
+            integer corresponding to the types in the dictionary solution_types
         """
         n = self.get_number_of_solutions()
         if(iS >= n):
@@ -565,7 +525,7 @@
         Returns
         -------
         launch_vector: np.array of shape (3,)
-                       the launch vector
+            the launch vector
 
         """
         n = self.get_number_of_solutions()
@@ -591,7 +551,7 @@
         Returns
         -------
         receive_vector: np.array of shape (3,)
-                        the receive vector
+            the receive vector
 
         """
         n = self.get_number_of_solutions()
