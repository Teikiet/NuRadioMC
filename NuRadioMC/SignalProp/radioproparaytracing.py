from __future__ import absolute_import, division, print_function
import numpy as np
from radiotools import helper as hp
import logging
from NuRadioMC.utilities import attenuation as attenuation_util
import NuRadioReco.utilities.geometryUtilities
from NuRadioReco.utilities import units
from NuRadioReco.framework.parameters import electricFieldParameters as efp
from NuRadioMC.SignalProp.propagation_base_class import ray_tracing_base
import radiopropa
import scipy.constants 
import copy
from scipy.interpolate import interp1d
import logging
logging.basicConfig()

"""
RadioPropa is a C++ module dedicated for ray tracing. It is a seperate module and
it has its own unit system. However, all object within NuRadio ecosystem are in the
NuRadio uit system. Therefore, when passing argument from NuRadio to RadioPropa, or
when receiving object from RadioPropa into NuRadio the units of object needed to be 
converted to the right unit system. Below is an example given for an object 'distance'

- from NuRadio to RadioPropa:
    distance_in_meter = distance_in_nuradio / units.meter
    --> this converts the distance from NuRadio units into SI unit meter  
    distance_in_radiopropa = distance_in_meter * radiopropa.meter
    --> this converts the distance from SI unit meter into RadioPropa units

- from RadioPropa to NuRadio:
    distance_in_meter = distance_in_radiopropa / radiopropa.meter
    --> this converts the distance from RadioPropa units into SI unit meter  
    distance_in_nuradio = distance_in_meter * units.meter
    --> this converts the distance from SI unit meter into NuRadio units
"""


class radiopropa_ray_tracing(ray_tracing_base):

    """ Numerical raytracing using Radiopropa. Currently this only works for icemodels 
    that have only changing refractive index in z. More information on RadioPropa and
    how to install it can be found at https://github.com/nu-radio/RadioPropa"""

<<<<<<< HEAD
    solution_types = {1: 'direct',
                  2: 'refracted',
                  3: 'reflected',
                  4: 'horizontal',
                  5: 'surface'}


=======
>>>>>>> a276ca5a
    def __init__(self, medium, attenuation_model="GL1", log_level=logging.WARNING,
                 n_frequencies_integration=100, n_reflections=0, config=None, detector=None):

        """
        class initilization

        Parameters
        ----------
        medium: medium class
            class describing the index-of-refraction profile
        attenuation_model: string
            signal attenuation model
        log_level: logging object
            specify the log level of the ray tracing class
            * logging.ERROR
            * logging.WARNING
            * logging.INFO
            * logging.DEBUG
            default is WARNING
        n_frequencies_integration: int
            the number of frequencies for which the frequency dependent attenuation
            length is being calculated. The attenuation length for all other frequencies
            is obtained via linear interpolation.
        n_reflections: int (default 0)
            in case of a medium with a reflective layer at the bottom, how many reflections should be considered
        config: nested dictionary
            loaded yaml config file
        detector: detector object
        """
        super().__init__(medium=medium, 
                         attenuation_model=attenuation_model,
                         log_level=log_level,
                         n_frequencies_integration=n_frequencies_integration, 
                         n_reflections=n_reflections,
                         config=config, 
                         detector=detector)

        try:
            import radiopropa
        except ImportError:
            self._logger.error('ImportError: This raytracer depends on radiopropa which could not be imported. Check wether all dependencies are installed correctly. More information on https://github.com/nu-radio/RadioPropa')
            raise ImportError('This raytracer depends on radiopropa which could not be imported. Check wether all dependencies are installed correctly. More information on https://github.com/nu-radio/RadioPropa')
        
        self._ice_model = self._medium.get_ice_model_radiopropa()

        ## discard events if delta_C (angle off cherenkov cone) is too large
        if self._config != None: 
            self._cut_viewing_angle = config['speedup']['delta_C_cut']*units.radian
        else: 
            self._cut_viewing_angle = 40*units.degree
        ## maximal length to what the trajectory will be calculated
        self._max_traj_length = 10000*units.meter
        self.set_iterative_sphere_sizes()
        self.deactivate_auto_step_size()
        self.set_iterative_step_sizes()
        self._shower_axis = None ## this is given so we can limit the rays that are checked around the cherenkov angle
        self._rays = None


    def reset_solutions(self):
        """
        Resets the raytracing solutions back to None. This is useful to do 
        in the loop before a new raytracing is prepared.
        """
      
        super().reset_solution()
        self._shower_axis = None
        self._rays = None

    def set_start_and_end_point(self, x1, x2):
        """
        Set the start and end points of the raytracing

        Parameters:
        ----------------------
        x1: 3dim np.array
            start point of the ray
        x2: 3dim np.array
            stop point of the ray
        """
        super().set_start_and_end_point(x1, x2)
        self.set_iterative_step_sizes(step_sizes=self._step_sizes) #if auto is on this set the automated step size, otherwise nothing happens

    def set_shower_axis(self, shower_axis):
        """
        Set the the shower axis. This is oposite to the neutrino arrival direction

        Parameters
        ----------
        shower_axis: np.array of shape (3,), default unit
                     the direction of the shower in cartesian coordinates
        """ 
        self._shower_axis = shower_axis / np.linalg.norm(shower_axis)

    def set_iterative_sphere_sizes(self, sphere_sizes=np.array([25., 2., .5])*units.meter):
        """
        Set the sphere_sizes for the iterative ray tracer

        Parameters
        ----------
        sphere_sizes: np.array of size (n,), default unit
                      the sphere size used by the iterative ray tracer
                      iteration from big to small observer around channel
        """
        if (sphere_sizes.ndim == 1):
            self._sphere_sizes = sphere_sizes
        else:
            self._logger.error('sphere_sizes array should be 1 dimensional')
            raise ValueError('sphere_sizes array should be 1 dimensional')

    def set_iterative_step_sizes(self, step_sizes=np.array([.5, .05, .01])*units.degree):
        """
        Set the steps_sizes for the iterative ray tracer

        Parameters
        ----------
        sphere_sizes: np.array of size (n,), default unit
                      the sphere size used by the iterative ray tracer
                      iteration from big to small observer around channel
        step_sizes: np.array size (n,), default unit
                    the step size for theta used by the iterative ray tracer
                    corresponding to the sphere size, should have same lenght as _sphere_sizes
        auto_step:  boolean
                    defines whether or not an automatic step_size should be calculated for each
                    sphere_size depending on the horizontal distance of the event
        """         
        if self._auto_step:
            if (self._X1 != None) and (self._X2 != None):
                for s, sphere_size in enumerate(self._sphere_sizes):
                    self._step_sizes[s] = min(abs(self.delta_theta_reflective(dz=sphere_size, n_bottom_reflections=self._n_reflections)),
                                               self._step_sizes[s])
            else:
                return
        else:
            if (self._sphere_sizes.shape == step_sizes.shape):      
                self._step_sizes = step_sizes
            else:
                self._logger.error('sphere_sizes array and step_sizes array should have the same dimensions')
                raise ValueError('sphere_sizes array and step_sizes array should have the same dimensions')

    def activate_auto_step_size(self):
        self._auto_step = True
        self.set_iterative_step_sizes()

    def deactivate_auto_step_size(self):
        self._auto_step = False


    def set_cut_viewing_angle(self, cut):
        """
        Set a cut on the viewing angle around the cherenkov angle. Rays with a viewing 
        angle out of this range will be to dim and won't be seen --> limiting computing time

        Parameters
        ----------
        cut: float, default unit
             range around the cherenkov angle
        """
        self._cut_viewing_angle = cut

    def set_maximum_trajectory_length(self, max_traj_length):
        """
        Set a cut on the trajectory length. Otherwise computing infinite may be possible

        Parameters
        ----------
        max_traj_length: float, default units
                         maxmimal length to trace a ray. tracing aborted when reached
        """
        self._max_traj_length = max_traj_length

    def raytracer_iterative(self, n_reflections=0):
        """
        Uses RadioPropa to find all the numerical ray tracing solutions between sphere X1 and X2.
        If reflections is bigger than 0, also bottom reflected rays are searched for with a max
        of n_reflections of the bottom
        """
        try:
            X1 = self._X1 * (radiopropa.meter/units.meter)
            X2 = self._X2 * (radiopropa.meter/units.meter)
        except TypeError: 
            self._logger.error('NoneType: start or endpoint not initialized')
            raise TypeError('NoneType: start or endpoint not initialized')

      
        v = (self._X2 - self._X1)
        u = copy.deepcopy(v)
        u[2] = 0
        theta_direct, phi_direct = hp.cartesian_to_spherical(*v) # zenith and azimuth for the direct linear ray solution (radians)
        cherenkov_angle = np.arccos(1. / self._medium.get_index_of_refraction(self._X1))
        
        ## regions of theta with posible solutions (radians)
        launch_lower = [0]
        launch_upper = [theta_direct + 2*abs(self.delta_theta_direct(dz=self._sphere_sizes[0]))] # below theta_direct no solutions are possible without upward reflections

        if n_reflections > 0:
            if self.medium.reflection is None:
                self._logger.error("a solution for {:d} reflection(s) off the bottom reflective layer is requested,"
                                    +"but ice model does not specify a reflective layer".format(n_reflections))
                raise AttributeError("a solution for {:d} reflection(s) off the bottom reflective layer is requested,"
                                    +"but ice model does not specify a reflective layer".format(n_reflections))
            else:
                z_refl = self._medium.reflection
                rho_channel = np.linalg.norm(u)
                if self._X2[2] > self._X1[2]: 
                    z_up = self._X2[2]
                    z_down = self._X1[2]
                else:
                    z_up = self._X1[2]
                    z_down = self._X2[2]
                rho_bottom = (rho_channel * (z_refl - z_down)) / (2*z_refl - z_up - z_down)
                alpha = np.arctan((z_down - z_refl)/rho_bottom)
                ## when reflection on the bottom are allowed, a initial region for theta from 180-alpha to 180 degrees is added
                launch_lower.append(((np.pi/2 + alpha) - 2*abs(self.delta_theta_bottom(dz=self._sphere_sizes[0], z_refl=z_refl) / units.radian)))
                launch_upper.append(np.pi)
        
        for s,sphere_size in enumerate(self._sphere_sizes):
            sphere_size = sphere_size * (radiopropa.meter/units.meter)
            detected_rays = []
            results = []

            ##define module list for simulation
            sim = radiopropa.ModuleList()
<<<<<<< HEAD
            sim.add(radiopropa.PropagationCK(self.__ice_model.get_scalar_field(), 1E-8, .001, 1.)) ## add propagation to module list
            for module in self.__ice_model.get_modules().values(): 
                if isinstance(module, radiopropa.PerturbationLayer): 
                    if self.__config['propagation']['horizontal']: 
                        new_thickness = max(sphere_size, module.getThickness())
                        new_perturbation = module.clone()
                        new_perturbation.setThickness(new_thickness)
                        sim.add(new_perturbation)
                elif isinstance(module, radiopropa.Discontinuity):
                    if self.__config['propagation']['surface']: module.setSurfacemode(True)
                    else: module.setSurfacemode(False)
                else:
                    sim.add(module)
            sim.add(radiopropa.MaximumTrajectoryLength(self.__max_traj_length * (radiopropa.meter/units.meter)))
=======
            sim.add(radiopropa.PropagationCK(self._ice_model.get_scalar_field(), 1E-8, .001, 1.)) ## add propagation to module list
            for module in self._ice_model.get_modules().values(): 
                sim.add(module)
            sim.add(radiopropa.MaximumTrajectoryLength(self._max_traj_length * (radiopropa.meter/units.meter)))
>>>>>>> a276ca5a

            ## define observer for detection (channel)            
            obs = radiopropa.Observer()
            obs.setDeactivateOnDetection(True)
            channel = radiopropa.ObserverSurface(radiopropa.Sphere(radiopropa.Vector3d(*X2), sphere_size)) ## when making the radius larger than 2 meters, somethimes three solution times are found
            obs.add(channel)
            sim.add(obs)

            ## define observer for stopping simulation (boundaries)
            obs2 = radiopropa.Observer()
            obs2.setDeactivateOnDetection(True)
            w = (u / np.linalg.norm(u)) * 2*sphere_size
            boundary_behind_channel = radiopropa.ObserverSurface(radiopropa.Plane(radiopropa.Vector3d(*(X2 + w)), radiopropa.Vector3d(*w)))
            obs2.add(boundary_behind_channel)
            boundary_above_surface = radiopropa.ObserverSurface(radiopropa.Plane(radiopropa.Vector3d(0, 0, 1*radiopropa.meter), radiopropa.Vector3d(0, 0, 1)))
            obs2.add(boundary_above_surface)
            sim.add(obs2)
            
            #create total scanning range from the upper and lower thetas of the bundles
            step = self._step_sizes[s] / units.radian
            theta_scanning_range = np.array([])
            for iL in range(len(launch_lower)):
                new_scanning_range = np.arange(launch_lower[iL], launch_upper[iL]+step, step)
                theta_scanning_range = np.concatenate((theta_scanning_range, new_scanning_range))

            for theta in theta_scanning_range:
                ray_dir = hp.spherical_to_cartesian(theta, phi_direct)
                viewing = np.arccos(np.dot(self._shower_axis, ray_dir)) * units.radian
                delta = viewing - cherenkov_angle
                #only include rays with angle wrt cherenkov angle smaller than the cut in the config file
                if (abs(delta) < self._cut_viewing_angle):
                    source = radiopropa.Source()
                    source.add(radiopropa.SourcePosition(radiopropa.Vector3d(*X1)))
                    source.add(radiopropa.SourceDirection(radiopropa.Vector3d(*ray_dir)))
                    sim.setShowProgress(True)
                    ray = source.getCandidate()
                    sim.run(ray, True)
                    
                    current_rays = [ray]
                    while len(current_rays) > 0:
                        next_rays = []
                        for ray in current_rays:
                            if channel.checkDetection(ray.get()) == radiopropa.DETECTED:
                                detected_rays.append(ray)
                                result = {}
                                if n_reflections == 0:
                                    result['reflection']=0
                                    result['reflection_case']=1
                                elif self._ice_model.get_modules()["bottom reflection"].get_times_reflectedoff(ray.get()) <= n_reflections: 
                                    result['reflection']=self._ice_model.get_modules()["bottom reflection"].get_times_reflectedoff(ray.get())
                                    result['reflection_case']=int(np.ceil(theta/np.deg2rad(90)))
                                results.append(result)
                            for secondary in ray.secondaries:
                                next_rays.append(secondary)
                        current_rays = next_rays

            #loop over previous rays to find the upper and lower theta of each bundle of rays
            #uses step, but because step is initialized after this loop this ios the previous step size as intented
            if len(detected_rays) > 0:
                launch_lower.clear()
                launch_upper.clear()
                launch_theta_prev = None
                for iDC,DC in enumerate(detected_rays):
                    launch_theta = DC.getLaunchVector().getTheta()/radiopropa.rad
                    if iDC == (len(detected_rays)-1) or iDC == 0:
                        if iDC == 0: 
                            launch_lower.append(launch_theta-step)
                        if iDC == (len(detected_rays)-1): 
                            launch_upper.append(launch_theta+step)
                    elif abs(launch_theta - launch_theta_prev) > 1.1*step: ##take 1.1 times the step to be sure the next ray is not in the bundle of the previous one
                        launch_upper.append(launch_theta_prev+step)
                        launch_lower.append(launch_theta-step)
                    else:
                        pass
                    launch_theta_prev = launch_theta
            else:
                #if detected_rays is empthy, no solutions where found and the tracer is terminated
                break

        self._rays = detected_rays
        self._results = results
        launch_bundles = np.transpose([launch_lower, launch_upper])
        return launch_bundles


    def set_solutions(self,raytracing_results):
        """
        Read an already calculated raytracing solution from the input array

        Parameters:
        -------------
        raytracing_results: dict
            The dictionary containing the raytracing solution.
        """
        results = []
        rays = []
        for iS in range(len(raytracing_results['ray_tracing_solution_type'])):
            results.append({'type' : raytracing_results['ray_tracing_solution_type'][iS],
                            'reflection' : raytracing_results['ray_tracing_reflection'][iS],
                            'reflection_case' : raytracing_results['ray_tracing_reflection_case'][iS]
                            })
            launch_vector = raytracing_results['launch_vector'][iS]
            ##use launch vector to contruct the candidate again
            rays.append(None)

        self._results = results
        self._rays = rays


    def find_solutions(self):
        """
        find all solutions between X1 and X2
        """
        results = []
        rays_results = []

        launch_bundles = self.raytracer_iterative(self._n_reflections)

        launch_zeniths = []
        iSs = np.array(np.arange(0, len(self._rays), 1))

        for iS in iSs:
            launch_zeniths.append(hp.cartesian_to_spherical(*(self.get_launch_vector(iS)))[0])

        mask_lower = {i: (launch_zeniths>launch_bundles[i, 0]) for i in range(len(launch_bundles))} 
        mask_upper = {i: (launch_zeniths<launch_bundles[i, 1]) for i in range(len(launch_bundles))}   
        
        for i in range(len(launch_bundles)):
            mask = (mask_lower[i] & mask_upper[i])
            if mask.any():
                delta_min = np.deg2rad(90)
                final_iS = None
                for iS in iSs[mask]: #index of rays in the bundle
                    vector = self.get_path_candidate(self._rays[iS])[-1] - self._X2 #position of the receive vector on the sphere around the channel
                    vector_zenith = hp.cartesian_to_spherical(vector[0],vector[1],vector[2])[0]
                    receive_zenith = hp.cartesian_to_spherical(*(self.get_receive_vector(iS)))[0]
                    delta = abs(vector_zenith - receive_zenith)
                    if delta < delta_min: #select the most normal ray on the sphere in the bundle
                        final_iS = iS 
                        delta_min = delta
                rays_results.append(self._rays[final_iS])
                results.append({'type' : self.get_solution_type(final_iS), 
                                'reflection' : self._results[final_iS]['reflection'],
                                'reflection_case' : self._results[final_iS]['reflection_case']})

        self._rays = rays_results
        self._results = results
        if(self.get_number_of_solutions() > self.get_number_of_raytracing_solutions()):
            self._logger.error(f"{self.get_number_of_solutions()} were found but only {self.get_number_of_raytracing_solutions()} are allowed!")

    def get_path_candidate(self, candidate):
        """
        helper function that returns the 3D ray tracing path of a candidate

        Parameters
        ----------
        candidate: radiopropa.candidate

        Returns
        -------
        path: 2dim np.array of shape (n,3)
              x, y, z coordinates along second axis
        """
        path_x = np.array([x * (units.meter/radiopropa.meter) for x in candidate.getPathX()])
        path_y = np.array([y * (units.meter/radiopropa.meter) for y in candidate.getPathY()])
        path_z = np.array([z * (units.meter/radiopropa.meter) for z in candidate.getPathZ()])
        return np.stack([path_x, path_y, path_z], axis=1)

    def get_path_mask_horizontal(self, iS):
        """
        helper function that returns a mask for the original path to obtain only the
        segment of the path which resides in a horizontal perturbation.

        Parameters
        ----------
        iS: int
            ray tracing solution

        Returns
        -------
        path: 1D np.array of shape (n_points,)
              mask of the original path for the horizontal perturbed segment
        """
        path = self.get_path_original(iS)*radiopropa.meter/units.meter
        n_points = path.shape[0]
        mask_horizontal = (np.arange(0,n_points) < 0)
        if self.get_solution_type(iS) == 4:
            for module in self.__ice_model.get_modules().values():
                if isinstance(module, radiopropa.PerturbationLayer):
                    mask_in_layer = (np.arange(0,n_points) < 0)
                    mask_parallel = (np.arange(0,n_points) < 0)
                    for i in range(n_points):
                        position = radiopropa.Vector3d(*path[i])
                        if i !=n_points-1: direction = radiopropa.Vector3d(*(path[i+1]-path[i]))
                        else: direction = radiopropa.Vector3d(*(-self.get_receive_vector(iS)))

                        mask_in_layer[i] = module.inLayer(position)
                        mask_parallel[i] = module.parallelToLayer(position,direction)

                    mask_horizontal = (mask_horizontal | (mask_in_layer & mask_parallel))
        
        return mask_horizontal

    def get_path_mask_surface(self, iS):
        """
        helper function that returns a mask for the original path to obtain only the
        segment of the path which follows the surface of a discontinuity.

        Parameters
        ----------
        iS: int
            ray tracing solution

        Returns
        -------
        path: 1D np.array of shape (n_points,)
              mask of the original path for the surface segment
        """
        path = self.get_path_original(iS)*radiopropa.meter/units.meter
        n_points = path.shape[0]
        mask_surface = (np.arange(0,n_points) < 0)
        if self.get_solution_type(iS) == 5:
            for module in self.__ice_model.get_modules().values():
                if isinstance(module, radiopropa.Discontinuity):
                    mask_at_surface = (np.arange(0,n_points) < 0)
                    mask_parallel = (np.arange(0,n_points) < 0)
                    for i in range(n_points):
                        position = radiopropa.Vector3d(*path[i])
                        if i !=n_points-1: direction = radiopropa.Vector3d(*(path[i+1]-path[i]))
                        else: direction = radiopropa.Vector3d(*(-self.get_receive_vector(iS)))

                        mask_at_surface[i] = module.atSurface(position)
                        mask_parallel[i] = module.parallelToSurface(position,direction)

                    mask_surface = (mask_surface | (mask_at_surface & mask_parallel))
        
        return mask_surface
    
    def get_path(self, iS, n_points=None):
        """
        function that returns the 3D ray tracing path of solution iS

        Parameters
        ----------
        iS: int
            ray tracing solution
        n_points: int
                  number of points of path
                  if none, the original calculated path is returned

        Returns
        -------
        path: 2dim np.array of shape (n_points,3)
              x, y, z coordinates along second axis
        """
        n = self.get_number_of_solutions()
        if(iS >= n):
            self._logger.error("solution number {:d} requested but only {:d} solutions exist".format(iS + 1, n))
            raise IndexError

        path = self.get_path_candidate(self._rays[iS])

        if n_points != None:
            path_x = path[:, 0]
            path_y = path[:, 1]
            path_z = path[:, 2]

            phi = hp.cartesian_to_spherical(*(self._X2 - self._X1))[1]
            path_r = path_x / np.cos(phi)

            interpol = interp1d(path_r, path_z)
            new_path_r = np.linspace(path_r[0], path_r[-1], num=n_points)
            
            path_x = new_path_r * np.cos(phi)
            path_y = new_path_r * np.sin(phi)
            path_z = interpol(new_path_r)
            path = np.stack([path_x, path_y, path_z], axis=1)

        return path

    def get_solution_type(self, iS):
        """ 
        returns the type of the solution

        Parameters
        ----------
        iS: int
            choose for which solution to compute the solution type, 
            counting starts at zero

        Returns
        -------
        solution_type: int
<<<<<<< HEAD
            * 1: 'direct'
            * 2: 'refracted'
            * 3: 'reflected'
            * 4: 'horizontal'
            * 5: 'surface'
=======
                       integer corresponding to the types in the dictionary solution_types
>>>>>>> a276ca5a
        """
        n = self.get_number_of_solutions()
        if(iS >= n):
            self._logger.error("solution number {:d} requested but only {:d} solutions exist".format(iS + 1, n))
            raise IndexError

<<<<<<< HEAD
        horizontal_ray = False
        surface_ray = False
        for module in self.__ice_model.get_modules().values():
            if isinstance(module, radiopropa.PerturbationLayer) and self.__config['propagation']['horizontal']:
                horizontal_ray = (module.createdInLayer(self.__rays[iS].get()) or horizontal_ray)
            elif isinstance(module, radiopropa.Discontinuity) and self.__config['propagation']['surface']:
                surface_ray = (module.createdAtSurface(self.__rays[iS].get()) or surface_ray)

        if horizontal_ray:
            solution_type = 4
        elif surface_ray:
            solution_types = 5
        else:
            pathz = self.get_path(iS)[:, 2]
            if (self.__results[iS]['reflection'] != 0) or (self.get_reflection_angle(iS) != None):
                solution_type = 3
            elif(pathz[-1] < max(pathz)):
                solution_type = 2
            else:
                solution_type = 1
=======
        pathz = self.get_path(iS)[:, 2]
        if (self._results[iS]['reflection'] != 0) or (self.get_reflection_angle(iS) != None):
            solution_type = super().solution_types_revert['reflected']
        elif(pathz[-1] < max(pathz)):
            solution_type = super().solution_types_revert['refracted']
        else:
            solution_type = super().solution_types_revert['direct']
>>>>>>> a276ca5a

        return solution_type

    def get_launch_vector(self, iS):
        """
        calculates the launch vector (in 3D) of solution iS

        Parameters
        ----------
        iS: int
            choose for which solution to compute the launch vector, 
            counting starts at zero

        Returns
        -------
        launch_vector: np.array of shape (3,)
                       the launch vector

        """
        n = self.get_number_of_solutions()
        if(iS >= n):
            self._logger.error("solution number {:d} requested but only {:d} solutions exist".format(iS + 1, n))
            raise IndexError

        launch_vector = np.array([self._rays[iS].getLaunchVector().x, 
                                  self._rays[iS].getLaunchVector().y, 
                                  self._rays[iS].getLaunchVector().z])
        return launch_vector/np.linalg.norm(launch_vector)

    def get_receive_vector(self, iS):
        """
        calculates the receive vector (in 3D) of solution iS

        Parameters
        ----------
        iS: int
            choose for which solution to compute the receive vector, 
            counting starts at zero

        Returns
        -------
        receive_vector: np.array of shape (3,)
                        the receive vector

        """
        n = self.get_number_of_solutions()
        if(iS >= n):
            self._logger.error("solution number {:d} requested but only {:d} solutions exist".format(iS + 1, n))
            raise IndexError

        receive_vector = np.array([self._rays[iS].getReceiveVector().x, 
                                  self._rays[iS].getReceiveVector().y, 
                                  self._rays[iS].getReceiveVector().z])
        return receive_vector/np.linalg.norm(receive_vector)

    def get_reflection_angle(self, iS):
        """
        calculates the angle of reflection at the surface (in case of a reflected ray)

        Parameters
        ----------
        iS: int
            choose for which solution to compute the reflection angle, 
            counting starts at zero

        Returns
        -------
        reflection_angle: 1dim np.array
            the reflection angle (for reflected rays) or None for direct and refracted rays
        """
        n = self.get_number_of_solutions()
        if(iS >= n):
            self._logger.error("solution number {:d} requested but only {:d} solutions exist".format(iS + 1, n))
            raise IndexError

        reflection_angles = np.array([ra * (units.degree/radiopropa.deg) for ra in self._rays[iS].getReflectionAngles()])
        if len(reflection_angles) == 0: 
            return None
        else: 
            return np.squeeze(reflection_angles)

    def get_correction_path_length(self, iS):
        """
        calculates the correction of the path length of solution iS 
        due to the sphere around the channel

        Parameters
        ----------
        iS: int
            choose for which solution to compute the path length correction, 
            counting starts at zero

        Returns
        -------
        distance: float
            distance that should be added to the path length
        """
        n = self.get_number_of_solutions()
        if(iS >= n):
            self._logger.error("solution number {:d} requested but only {:d} solutions exist".format(iS + 1, n))
            raise IndexError

        end_of_path = self.get_path_candidate(self._rays[iS])[-1] #position of the receive vector on the sphere around the channel in detector coordinates
        receive_vector = self.get_receive_vector(iS)
        
        vector = end_of_path - self._X2 #position of the receive vector on the sphere around the channel
        vector_zen,vector_az = hp.cartesian_to_spherical(vector[0], vector[1], vector[2])
        receive_zen,receive_az = hp.cartesian_to_spherical(receive_vector[0], receive_vector[1], receive_vector[2])

        path_correction_arrival_direction = abs(np.cos(receive_zen - vector_zen)) * self._sphere_sizes[-1]
        
        if abs(receive_az - vector_az) > np.deg2rad(90): 
            path_correction_overshoot = np.linalg.norm(vector[0: 2]) * abs(np.cos(receive_az - vector_az))
        else: 
            path_correction_overshoot = 0
        
        return path_correction_arrival_direction - path_correction_overshoot

    def get_correction_travel_time(self, iS):
        """
        calculates the correction of the travel time of solution iS 
        due to the sphere around the channel

        Parameters
        ----------
        iS: int
            choose for which solution to compute the travel time correction, 
            counting starts at zero

        Returns
        -------
        distance: float
            distance that should be added to the path length
        """
        n = self.get_number_of_solutions()
        if(iS >= n):
            self._logger.error("solution number {:d} requested but only {:d} solutions exist".format(iS + 1, n))
            raise IndexError

        refrac_index = self._medium.get_index_of_refraction(self._X2)
        return self.get_correction_path_length(iS) / ((scipy.constants.c*units.meter/units.second)/refrac_index)


    def get_path_length(self, iS):
        """
        calculates the path length of solution iS

        Parameters
        ----------
        iS: int
            choose for which solution to compute the path length, 
            counting starts at zero

        Returns
        -------
        distance: float
            distance from X1 to X2 along the ray path
        """
        n = self.get_number_of_solutions()
        if(iS >= n):
            self._logger.error("solution number {:d} requested but only {:d} solutions exist".format(iS + 1, n))
            raise IndexError

        path_length = self._rays[iS].getTrajectoryLength() * (units.meter/radiopropa.meter)
        return path_length + self.get_correction_path_length(iS)

    def get_path_length_segment(self, iS, mask):
        """
        calculates the path length of of a segment of solution iS.
        The segment is defined by the given mask

        Parameters
        ----------
        iS: int
            choose for which solution to compute the path length, 
            counting starts at zero
        mask: 1D np.array of booleans
              used to mask the original path, returning the right segment points

        Returns
        -------
        path_length_segment: float
                             total length of the segment of the path
        """
        n = self.get_number_of_solutions()
        if(iS >= n):
            self.__logger.error("solution number {:d} requested but only {:d} solutions exist".format(iS + 1, n))
            raise IndexError

        path_masked = self.get_path_original(iS)[mask]
        path_length_segment = 0
        for ip in range(path_masked.shape[0]-1):
            step = np.linalg.norm(path_masked[ip+1]+path_masked[ip])
            path_length_segment += step
        return path_length_segment

    def get_travel_time(self, iS):
        """
        calculates the travel time of solution iS

        Parameters
        ----------
        iS: int
            choose for which solution to compute the travel time, 
            counting starts at zero

        Returns
        -------
        time: float
            travel time
        """
        n = self.get_number_of_solutions()
        if(iS >= n):
            self._logger.error("solution number {:d} requested but only {:d} solutions exist".format(iS + 1, n))
            raise IndexError

        travel_time = self._rays[iS].getPropagationTime() * (units.second/radiopropa.second)
        return travel_time + self.get_correction_travel_time(iS)


    def get_frequencies_for_attenuation(self, frequency, max_detector_freq):
        """
        helper function to get the frequencies for applying attenuation

        Parameters
        ----------
        frequency: array of float of dim (n,)
            frequencies of the signal
        max_detector_freq: float or None
            the maximum frequency of the final detector sampling
            (the simulation is internally run with a higher sampling rate, but the relevant part of the attenuation length
            calculation is the frequency interval visible by the detector, hence a finer calculation is more important)

        Returns
        -------
        freqs: array of float of dim (m,)
             the frequencies for which the attenuation is calculated
        """
        mask = frequency > 0
        nfreqs = min(self._n_frequencies_integration, np.sum(mask))
        freqs = np.linspace(frequency[mask].min(), frequency[mask].max(), nfreqs)
        if(nfreqs < np.sum(mask) and max_detector_freq is not None):
            mask2 = frequency <= max_detector_freq
            nfreqs2 = min(self._n_frequencies_integration, np.sum(mask2 & mask))
            freqs = np.linspace(frequency[mask2 & mask].min(), frequency[mask2 & mask].max(), nfreqs2)
            if(np.sum(~mask2)>1):
                freqs = np.append(freqs, np.linspace(frequency[~mask2].min(), frequency[~mask2].max(), nfreqs // 2))
        return freqs


    def get_attenuation(self, iS, frequency, max_detector_freq=None):
        """
        calculates the signal attenuation due to attenuation in the medium (ice)

        Parameters
        ----------
        iS: int
            choose for which solution to compute the attenuation, 
            counting starts at zero

        frequency: array of floats
            the frequencies for which the attenuation is calculated

        max_detector_freq: float or None
            the maximum frequency of the final detector sampling
            (the simulation is internally run with a higher sampling rate, but the relevant part of the attenuation length
            calculation is the frequency interval visible by the detector, hence a finer calculation is more important)

        Returns
        -------
        attenuation: array of floats
            the fraction of the signal that reaches the observer
            (only ice attenuation, the 1/R signal falloff not considered here)

        """
        n = self.get_number_of_solutions()
        if(iS >= n):
            self._logger.error("solution number {:d} requested but only {:d} solutions exist".format(iS + 1, n))
            raise IndexError

        path = self.get_path(iS)

        mask = frequency > 0
<<<<<<< HEAD
        mask_horizontal = self.get_path_mask_horizontal(iS)
        mask_surface = self.get_path_mask_surface(iS)
        freqs = self.get_frequencies_for_attenuation(frequency, self.__max_detector_frequency)
        integral = np.zeros(len(freqs))
        
        def dt(index, freqs):
            ds = np.sqrt((path[index, 0] - path[index+1, 0])**2 + (path[index, 1] - path[index+1, 1])**2 + (path[index, 2] - path[index+1, 2])**2) # get step size
            attenuation_length = attenuation_util.get_attenuation_length(path[index, 2], freqs, self.__attenuation_model)
            #correction for attenuation length, see ArXiv 1805.12576 table IV last row
            if index in np.arange(0,path.shape[0])[mask_horizontal]: 
                attenuation_length /= 2
            elif index in np.arange(0,path.shape[0])[mask_surface]: 
                attenuation_length /= 2
            return ds / attenuation_length
=======
        freqs = self.get_frequencies_for_attenuation(frequency, self._max_detector_frequency)
        integral = np.zeros(len(freqs))
        
        def dt(depth, freqs):
            ds = np.sqrt((path[:, 0][depth] - path[:, 0][depth+1])**2 + (path[:, 1][depth] - path[:, 1][depth+1])**2 + (path[:, 2][depth] - path[:, 2][depth+1])**2) # get step size
            return ds / attenuation_util.get_attenuation_length(path[:, 2][depth], freqs, self._attenuation_model)
>>>>>>> a276ca5a
        
        for i in range(len(path) - 1):
            integral += dt(i, freqs)
        
        att_func = interp1d(freqs, integral)
        tmp = att_func(frequency[mask])
        attenuation = np.ones_like(frequency)
        tmp = np.exp(-1 * tmp)
        attenuation[mask] = tmp
        return attenuation

    def get_focusing(self, iS, dz=-1. * units.cm, limit=2.):
        """
        calculate the focusing effect in the medium
        Parameters
        ----------
        iS: int
            choose for which solution to compute the launch vector, counting
            starts at zero
        dz: float
            the infinitesimal change of the depth of the receiver, 1cm by default
        Returns
        -------
        focusing: a float
            gain of the signal at the receiver due to the focusing effect:
        """
        recVec = self.get_receive_vector(iS)
        recVec = -1.0 * recVec
        recAng = np.arccos(recVec[2] / np.sqrt(recVec[0]**2 + recVec[1]**2 + recVec[2] **2))
        lauVec = self.get_launch_vector(iS)
        lauAng = np.arccos(lauVec[2] / np.sqrt(lauVec[0] ** 2 + lauVec[1] ** 2 + lauVec[2] ** 2))        
        distance = self.get_path_length(iS)
       
        vetPos = copy.copy(self._X1)
        recPos = copy.copy(self._X2)
        recPos1 = np.array([self._X2[0], self._X2[1], self._X2[2] + dz])
        if not hasattr(self, "_r1"):
            self._r1 = radiopropa_ray_tracing(self._medium, self._attenuation_model, logging.WARNING, self._n_frequencies_integration, self._n_reflections, config = self._config)
        self._r1.set_shower_axis(self._shower_axis)
        self._r1.set_start_and_end_point(vetPos, recPos1)
        self._r1.find_solutions()
        if iS < self._r1.get_number_of_solutions():
            lauVec1 = self._r1.get_launch_vector(iS)
            lauAng1 = np.arccos(lauVec1[2] / np.sqrt(lauVec1[0] ** 2 + lauVec1[1] ** 2 + lauVec1[2] ** 2))
            focusing = np.sqrt(distance / np.sin(recAng) * np.abs((lauAng1 - lauAng) / (recPos1[2] - recPos[2])))
            if(self.get_solution_type(iS) != self._r1.get_solution_type(iS)):
                self._logger.error("solution types are not the same")
        else:
            focusing = 1.0
            self._logger.info("too few ray tracing solutions, setting focusing factor to 1")
        self._logger.debug(f'amplification due to focusing of solution {iS:d} = {focusing:.3f}')
        if(focusing > limit):
            self._logger.info(f"amplification due to focusing is {focusing:.1f}x -> limiting amplification factor to {limit:.1f}x")
            focusing = limit

        # now also correct for differences in refractive index between emitter and receiver position

        n1 = self._medium.get_index_of_refraction(self._X1)  # emitter
        n2 = self._medium.get_index_of_refraction(self._X2)  # receiver
        return focusing * (n1 / n2) ** 0.5
        
        

    def apply_propagation_effects(self, efield, i_solution):
        """
        Apply propagation effects to the electric field
        Note that the 1/r weakening of the electric field is already accounted for in the signal generation

        Parameters:
        ----------------
        efield: ElectricField object
            The electric field that the effects should be applied to
        i_solution: int
            Index of the raytracing solution the propagation effects should be based on

        Returns
        -------------
        efield: ElectricField object
            The modified ElectricField object
        """
        spec = efield.get_frequency_spectrum()
        ## aply attenuation
        if self._config is None:
            apply_attenuation = True
        else:
            apply_attenuation = self._config['propagation']['attenuate_ice']
        if apply_attenuation:
            if self._max_detector_frequency is None:
                max_freq = np.max(efield.get_frequencies())
            else:
                max_freq = self._max_detector_frequency
            attenuation = self.get_attenuation(i_solution, efield.get_frequencies(), max_freq)
            spec *= attenuation
        
        ## apply reflections
        zenith_reflections = np.atleast_1d(self.get_reflection_angle(i_solution))
        for zenith_reflection in zenith_reflections:
            if (zenith_reflection is None):
                continue
            r_theta = NuRadioReco.utilities.geometryUtilities.get_fresnel_r_p(zenith_reflection, 
                n_2=self._medium.get_index_of_refraction(np.array([self._X2[0], self._X2[1], +1 * units.cm])), 
                n_1=self._medium.get_index_of_refraction(np.array([self._X2[0], self._X2[1], -1 * units.cm])))
            r_phi = NuRadioReco.utilities.geometryUtilities.get_fresnel_r_s(zenith_reflection, 
                n_2=self._medium.get_index_of_refraction(np.array([self._X2[0], self._X2[1], +1 * units.cm])),
                n_1=self._medium.get_index_of_refraction(np.array([self._X2[0], self._X2[1], -1 * units.cm])))
            efield[efp.reflection_coefficient_theta] = r_theta
            efield[efp.reflection_coefficient_phi] = r_phi

            spec[1] *= r_theta
            spec[2] *= r_phi
            self._logger.debug(
                "ray hits the surface at an angle {:.2f}deg -> reflection coefficient is r_theta = {:.2f}, r_phi = {:.2f}".format(
                    zenith_reflection / units.deg, r_theta, r_phi))

        i_reflections = self.get_results()[i_solution]['reflection']
        if (i_reflections > 0):  # take into account possible bottom reflections
            # each reflection lowers the amplitude by the reflection coefficient and introduces a phase shift
            reflection_coefficient = self._medium.reflection_coefficient ** i_reflections
            phase_shift = (i_reflections * self._medium.reflection_phase_shift) % (2 * np.pi)
            # we assume that both efield components are equally affected
            spec[1] *= reflection_coefficient * np.exp(1j * phase_shift)
            spec[2] *= reflection_coefficient * np.exp(1j * phase_shift)
            self._logger.debug(
                f"ray is reflecting {i_reflections:d} times at the bottom -> reducing the signal by a factor of {reflection_coefficient:.2f}")


        ## apply focussing effect
        if self._config != None and self._config['propagation']['focusing']:
            focusing = self.get_focusing(i_solution, limit=float(self._config['propagation']['focusing_limit']))
            spec[1:] *= focusing

        ## apply coupling horizontal propagation
        if self.get_solution_type(i_solution)==4:
            for module in self.__ice_model.get_modules().values():
                if isinstance(module, radiopropa.PerturbationLayer) and module.createdInLayer(self.__rays[i_solution].get()): 
                    spec *= module.getFraction()

        ## apply coupling surface propagation
        if self.get_solution_type(i_solution)==5:
            for module in self.__ice_model.get_modules().values():
                if isinstance(module, radiopropa.Discontinuity) and module.createdAtSurface(self.__rays[i_solution].get()): 
                    spec *= module.getFraction()
                    
                    #correction of 1/r, see ArXiv 1805.12576
                    #horizontal has 1/r, as usual, but surface is more likely to have 1/sqrt(r)
                    r = self.get_path_length(i_solution)
                    r_surface = self.get_path_length_segment(i_solution,self.get_path_mask_surface(i_solution))
                    r_bulk = r - r_surface
                    spec *= r/(np.sqrt(r_bulk)*np.sqrt(r_bulk+r_surface))

        efield.set_frequency_spectrum(spec, efield.get_sampling_rate())
        return efield


    def get_output_parameters(self):
        """
        Returns a list with information about parameters to include in the output data structure that are specific
        to this raytracer

        ! be sure that the first entry is specific to your raytracer !

        Returns:
        -----------------
        list with entries of form [{'name': str, 'ndim': int}]
            ! be sure that the first entry is specific to your raytracer !
            'name': Name of the new parameter to include in the data structure
            'ndim': Dimension of the data structure for the parameter
        """
        return [
            {'name': 'sphere_sizes','ndim':len(self._sphere_sizes)},
            {'name': 'launch_vector', 'ndim': 3},
            {'name': 'focusing_factor', 'ndim': 1},
            {'name': 'ray_tracing_reflection', 'ndim': 1},
            {'name': 'ray_tracing_reflection_case', 'ndim': 1},
            {'name': 'ray_tracing_solution_type', 'ndim': 1}
        ]

    def get_raytracing_output(self, i_solution):
        """
        Write parameters that are specific to this raytracer into the output data.

        Parameters:
        ---------------
        i_solution: int
            The index of the raytracing solution

        Returns:
        ---------------
        dictionary with the keys matching the parameter names specified in get_output_parameters and the values being
        the results from the raytracing
        """
        if self._config['propagation']['focusing']:    
            focusing = self.get_focusing(i_solution, limit=float(self._config['propagation']['focusing_limit']))
        else: 
            focusing = 1
        output_dict = {
            'sphere_sizes': self._sphere_sizes,
            'launch_vector': self.get_launch_vector(i_solution),
            'focusing_factor': focusing,
            'ray_tracing_reflection': self.get_results()[i_solution]['reflection'],
            'ray_tracing_reflection_case': self.get_results()[i_solution]['reflection_case'],
            'ray_tracing_solution_type': self.get_solution_type(i_solution)            
        }
        return output_dict

    def set_config(self, config):
        """
        Function to change the configuration file used by the raytracer

        Parameters:
        ----------------
        config: dict
            The new configuration settings
        """
        super().set_config(config)
        self._cut_viewing_angle = config['speedup']['delta_C_cut'] * units.radian

    ## helper functions
    def delta_theta_direct(self, dz):
        v = (self._X2 - self._X1)
        u = copy.deepcopy(v)
        u[2] = 0
        rho = np.linalg.norm(u)
        return dz * rho / ((self._X1[2] - self._X2[2])**2 + rho**2) * units.radian

    def delta_theta_bottom(self, dz, z_refl):
        v = (self._X2 - self._X1)
        u = copy.deepcopy(v)
        u[2] = 0
        rho = np.linalg.norm(u)
        return dz * rho / ((self._X1[2] + self._X2[2] - 2*z_refl)**2 + rho**2) * units.radian

    def delta_theta_reflective(self, dz, n_bottom_reflections):
        v = (self._X2 - self._X1)
        u = copy.deepcopy(v)
        u[2] = 0
        rho = np.linalg.norm(u)
        ice_thickness = self._medium.z_air_boundary - self._medium.z_bottom
        if n_bottom_reflections > 0:
            if self.medium.reflection is None:
                self._logger.error("a solution for {:d} reflection(s) off the bottom reflective layer is requested,"
                                    +"but ice model does not specify a reflective layer".format(n_bottom_reflections))
                raise AttributeError("a solution for {:d} reflection(s) off the bottom reflective layer is requested,"
                                    +"but ice model does not specify a reflective layer".format(n_bottom_reflections))
            else:
                ice_thickness = self._medium.z_air_boundary - self._medium.reflection
        return -dz * rho / ((self._X1[2] + self._X2[2] + 2*n_bottom_reflections*ice_thickness)**2 + rho**2) * units.radian<|MERGE_RESOLUTION|>--- conflicted
+++ resolved
@@ -41,16 +41,6 @@
     that have only changing refractive index in z. More information on RadioPropa and
     how to install it can be found at https://github.com/nu-radio/RadioPropa"""
 
-<<<<<<< HEAD
-    solution_types = {1: 'direct',
-                  2: 'refracted',
-                  3: 'reflected',
-                  4: 'horizontal',
-                  5: 'surface'}
-
-
-=======
->>>>>>> a276ca5a
     def __init__(self, medium, attenuation_model="GL1", log_level=logging.WARNING,
                  n_frequencies_integration=100, n_reflections=0, config=None, detector=None):
 
@@ -274,27 +264,20 @@
 
             ##define module list for simulation
             sim = radiopropa.ModuleList()
-<<<<<<< HEAD
-            sim.add(radiopropa.PropagationCK(self.__ice_model.get_scalar_field(), 1E-8, .001, 1.)) ## add propagation to module list
-            for module in self.__ice_model.get_modules().values(): 
+            sim.add(radiopropa.PropagationCK(self._ice_model.get_scalar_field(), 1E-8, .001, 1.)) ## add propagation to module list
+            for module in self._ice_model.get_modules().values(): 
                 if isinstance(module, radiopropa.PerturbationLayer): 
-                    if self.__config['propagation']['horizontal']: 
+                    if self._config['propagation']['horizontal']: 
                         new_thickness = max(sphere_size, module.getThickness())
                         new_perturbation = module.clone()
                         new_perturbation.setThickness(new_thickness)
                         sim.add(new_perturbation)
                 elif isinstance(module, radiopropa.Discontinuity):
-                    if self.__config['propagation']['surface']: module.setSurfacemode(True)
+                    if self._config['propagation']['surface']: module.setSurfacemode(True)
                     else: module.setSurfacemode(False)
                 else:
                     sim.add(module)
-            sim.add(radiopropa.MaximumTrajectoryLength(self.__max_traj_length * (radiopropa.meter/units.meter)))
-=======
-            sim.add(radiopropa.PropagationCK(self._ice_model.get_scalar_field(), 1E-8, .001, 1.)) ## add propagation to module list
-            for module in self._ice_model.get_modules().values(): 
-                sim.add(module)
             sim.add(radiopropa.MaximumTrajectoryLength(self._max_traj_length * (radiopropa.meter/units.meter)))
->>>>>>> a276ca5a
 
             ## define observer for detection (channel)            
             obs = radiopropa.Observer()
@@ -588,29 +571,20 @@
         Returns
         -------
         solution_type: int
-<<<<<<< HEAD
-            * 1: 'direct'
-            * 2: 'refracted'
-            * 3: 'reflected'
-            * 4: 'horizontal'
-            * 5: 'surface'
-=======
                        integer corresponding to the types in the dictionary solution_types
->>>>>>> a276ca5a
         """
         n = self.get_number_of_solutions()
         if(iS >= n):
             self._logger.error("solution number {:d} requested but only {:d} solutions exist".format(iS + 1, n))
             raise IndexError
 
-<<<<<<< HEAD
         horizontal_ray = False
         surface_ray = False
-        for module in self.__ice_model.get_modules().values():
-            if isinstance(module, radiopropa.PerturbationLayer) and self.__config['propagation']['horizontal']:
-                horizontal_ray = (module.createdInLayer(self.__rays[iS].get()) or horizontal_ray)
-            elif isinstance(module, radiopropa.Discontinuity) and self.__config['propagation']['surface']:
-                surface_ray = (module.createdAtSurface(self.__rays[iS].get()) or surface_ray)
+        for module in self._ice_model.get_modules().values():
+            if isinstance(module, radiopropa.PerturbationLayer) and self._config['propagation']['horizontal']:
+                horizontal_ray = (module.createdInLayer(self._rays[iS].get()) or horizontal_ray)
+            elif isinstance(module, radiopropa.Discontinuity) and self._config['propagation']['surface']:
+                surface_ray = (module.createdAtSurface(self._rays[iS].get()) or surface_ray)
 
         if horizontal_ray:
             solution_type = 4
@@ -618,21 +592,12 @@
             solution_types = 5
         else:
             pathz = self.get_path(iS)[:, 2]
-            if (self.__results[iS]['reflection'] != 0) or (self.get_reflection_angle(iS) != None):
+            if (self._results[iS]['reflection'] != 0) or (self.get_reflection_angle(iS) != None):
                 solution_type = 3
             elif(pathz[-1] < max(pathz)):
                 solution_type = 2
             else:
                 solution_type = 1
-=======
-        pathz = self.get_path(iS)[:, 2]
-        if (self._results[iS]['reflection'] != 0) or (self.get_reflection_angle(iS) != None):
-            solution_type = super().solution_types_revert['reflected']
-        elif(pathz[-1] < max(pathz)):
-            solution_type = super().solution_types_revert['refracted']
-        else:
-            solution_type = super().solution_types_revert['direct']
->>>>>>> a276ca5a
 
         return solution_type
 
@@ -916,29 +881,20 @@
         path = self.get_path(iS)
 
         mask = frequency > 0
-<<<<<<< HEAD
         mask_horizontal = self.get_path_mask_horizontal(iS)
         mask_surface = self.get_path_mask_surface(iS)
-        freqs = self.get_frequencies_for_attenuation(frequency, self.__max_detector_frequency)
+        freqs = self.get_frequencies_for_attenuation(frequency, self._max_detector_frequency)
         integral = np.zeros(len(freqs))
         
         def dt(index, freqs):
             ds = np.sqrt((path[index, 0] - path[index+1, 0])**2 + (path[index, 1] - path[index+1, 1])**2 + (path[index, 2] - path[index+1, 2])**2) # get step size
-            attenuation_length = attenuation_util.get_attenuation_length(path[index, 2], freqs, self.__attenuation_model)
+            attenuation_length = attenuation_util.get_attenuation_length(path[index, 2], freqs, self._attenuation_model)
             #correction for attenuation length, see ArXiv 1805.12576 table IV last row
             if index in np.arange(0,path.shape[0])[mask_horizontal]: 
                 attenuation_length /= 2
             elif index in np.arange(0,path.shape[0])[mask_surface]: 
                 attenuation_length /= 2
             return ds / attenuation_length
-=======
-        freqs = self.get_frequencies_for_attenuation(frequency, self._max_detector_frequency)
-        integral = np.zeros(len(freqs))
-        
-        def dt(depth, freqs):
-            ds = np.sqrt((path[:, 0][depth] - path[:, 0][depth+1])**2 + (path[:, 1][depth] - path[:, 1][depth+1])**2 + (path[:, 2][depth] - path[:, 2][depth+1])**2) # get step size
-            return ds / attenuation_util.get_attenuation_length(path[:, 2][depth], freqs, self._attenuation_model)
->>>>>>> a276ca5a
         
         for i in range(len(path) - 1):
             integral += dt(i, freqs)
